--- conflicted
+++ resolved
@@ -11,13 +11,8 @@
 import { groupBy, formatError } from '../common/utils';
 import { Comment } from '../common/comment';
 import { GitChangeType, InMemFileChange } from '../common/file';
-<<<<<<< HEAD
-import { IPullRequestModel, IPullRequestManager, ITelemetry } from '../github/interface';
+import { ITelemetry } from '../github/interface';
 import { Repository, GitErrorCodes, Branch } from '../git/api';
-=======
-import { ITelemetry } from '../github/interface';
-import { Repository, GitErrorCodes, Branch } from '../typings/git';
->>>>>>> bf5fee00
 import { PullRequestChangesTreeDataProvider } from './prChangesTreeDataProvider';
 import { GitContentProvider } from './gitContentProvider';
 import { DiffChangeType } from '../common/diffHunk';
